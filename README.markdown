--- conflicted
+++ resolved
@@ -6,11 +6,9 @@
 
 Add the following to the `:dependencies` section of your `project.clj` file:
 
-<<<<<<< HEAD
-    [lamina "0.5.2"]
-=======
-    [lamina "0.5.0"]
->>>>>>> 07f249ba
+```clj
+[lamina "0.5.2"]
+```
 
 ## Rationale
 
